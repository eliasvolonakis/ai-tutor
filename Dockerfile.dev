--- conflicted
+++ resolved
@@ -12,11 +12,8 @@
 # Copy source code
 COPY src/ ./src/
 
-<<<<<<< HEAD
 # Expose port
 EXPOSE 4141
-=======
->>>>>>> ac55bee5
 
 # Run in development mode with hot reload
 CMD ["bun", "run", "dev"]